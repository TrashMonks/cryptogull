{
    "_meta": {
        "hash": {
<<<<<<< HEAD
            "sha256": "ccc8a2864c4a090035dedc2909c93d30b9299eca664b0f0aefbd94be290bfa62"
=======
            "sha256": "c0d717acd24cbcf9eb9d7a92170fe08edf2f7f7c90a4983cd94b11a3c5018321"
>>>>>>> bfd56aab
        },
        "pipfile-spec": 6,
        "requires": {
            "python_version": "3.8"
        },
        "sources": [
            {
                "name": "pypi",
                "url": "https://pypi.org/simple",
                "verify_ssl": true
            }
        ]
    },
    "default": {
        "aiodns": {
            "hashes": [
                "sha256:815fdef4607474295d68da46978a54481dd1e7be153c7d60f9e72773cd38d77d",
                "sha256:aaa5ac584f40fe778013df0aa6544bf157799bd3f608364b451840ed2c8688de"
            ],
            "index": "pypi",
            "version": "==2.0.0"
        },
        "aiohttp": {
            "hashes": [
                "sha256:1e984191d1ec186881ffaed4581092ba04f7c61582a177b187d3a2f07ed9719e",
                "sha256:259ab809ff0727d0e834ac5e8a283dc5e3e0ecc30c4d80b3cd17a4139ce1f326",
                "sha256:2f4d1a4fdce595c947162333353d4a44952a724fba9ca3205a3df99a33d1307a",
                "sha256:32e5f3b7e511aa850829fbe5aa32eb455e5534eaa4b1ce93231d00e2f76e5654",
                "sha256:344c780466b73095a72c616fac5ea9c4665add7fc129f285fbdbca3cccf4612a",
                "sha256:460bd4237d2dbecc3b5ed57e122992f60188afe46e7319116da5eb8a9dfedba4",
                "sha256:4c6efd824d44ae697814a2a85604d8e992b875462c6655da161ff18fd4f29f17",
                "sha256:50aaad128e6ac62e7bf7bd1f0c0a24bc968a0c0590a726d5a955af193544bcec",
                "sha256:6206a135d072f88da3e71cc501c59d5abffa9d0bb43269a6dcd28d66bfafdbdd",
                "sha256:65f31b622af739a802ca6fd1a3076fd0ae523f8485c52924a89561ba10c49b48",
                "sha256:ae55bac364c405caa23a4f2d6cfecc6a0daada500274ffca4a9230e7129eac59",
                "sha256:b778ce0c909a2653741cb4b1ac7015b5c130ab9c897611df43ae6a58523cb965"
            ],
            "markers": "python_full_version >= '3.5.3'",
            "version": "==3.6.2"
        },
        "anytree": {
            "hashes": [
                "sha256:14c55ac77492b11532395049a03b773d14c7e30b22aa012e337b1e983de31521",
                "sha256:3f0f93f355a91bc3e6245319bf4c1d50e3416cc7a35cc1133c1ff38306bbccab"
            ],
            "version": "==2.8.0"
        },
        "async-timeout": {
            "hashes": [
                "sha256:0c3c816a028d47f659d6ff5c745cb2acf1f966da1fe5c19c77a70282b25f4c5f",
                "sha256:4291ca197d287d274d0b6cb5d6f8f8f82d434ed288f962539ff18cc9012f9ea3"
            ],
            "markers": "python_full_version >= '3.5.3'",
            "version": "==3.0.1"
        },
        "asyncpraw": {
            "hashes": [
                "sha256:af1c8ae014697b40fdea8d1399ac817f4d540cfdce864da3cf67e7fa9f1d2272",
                "sha256:bef31096656b56fe5e1d91d57355de862c818e9ef30a9a67deaf90590283b50f"
            ],
            "index": "pypi",
            "version": "==7.1.0"
        },
        "asyncprawcore": {
            "hashes": [
                "sha256:b87b67cb7da7360a3fa192147ba51c82adef2c53198bf05ced14d0d5473bcae5",
                "sha256:d17888116b491bbd6fab83779c050d9435310f97c2b24065438a5703d03cd8c2"
            ],
            "version": "==1.4.0.post2"
        },
        "attrs": {
            "hashes": [
                "sha256:26b54ddbbb9ee1d34d5d3668dd37d6cf74990ab23c828c2888dccdceee395594",
                "sha256:fce7fc47dfc976152e82d53ff92fa0407700c21acd20886a13777a0d20e655dc"
            ],
            "markers": "python_version >= '2.7' and python_version not in '3.0, 3.1, 3.2, 3.3'",
            "version": "==20.2.0"
        },
        "cffi": {
            "hashes": [
                "sha256:0da50dcbccd7cb7e6c741ab7912b2eff48e85af217d72b57f80ebc616257125e",
                "sha256:12a453e03124069b6896107ee133ae3ab04c624bb10683e1ed1c1663df17c13c",
                "sha256:15419020b0e812b40d96ec9d369b2bc8109cc3295eac6e013d3261343580cc7e",
                "sha256:15a5f59a4808f82d8ec7364cbace851df591c2d43bc76bcbe5c4543a7ddd1bf1",
                "sha256:23e44937d7695c27c66a54d793dd4b45889a81b35c0751ba91040fe825ec59c4",
                "sha256:29c4688ace466a365b85a51dcc5e3c853c1d283f293dfcc12f7a77e498f160d2",
                "sha256:57214fa5430399dffd54f4be37b56fe22cedb2b98862550d43cc085fb698dc2c",
                "sha256:577791f948d34d569acb2d1add5831731c59d5a0c50a6d9f629ae1cefd9ca4a0",
                "sha256:6539314d84c4d36f28d73adc1b45e9f4ee2a89cdc7e5d2b0a6dbacba31906798",
                "sha256:65867d63f0fd1b500fa343d7798fa64e9e681b594e0a07dc934c13e76ee28fb1",
                "sha256:672b539db20fef6b03d6f7a14b5825d57c98e4026401fce838849f8de73fe4d4",
                "sha256:6843db0343e12e3f52cc58430ad559d850a53684f5b352540ca3f1bc56df0731",
                "sha256:7057613efefd36cacabbdbcef010e0a9c20a88fc07eb3e616019ea1692fa5df4",
                "sha256:76ada88d62eb24de7051c5157a1a78fd853cca9b91c0713c2e973e4196271d0c",
                "sha256:837398c2ec00228679513802e3744d1e8e3cb1204aa6ad408b6aff081e99a487",
                "sha256:8662aabfeab00cea149a3d1c2999b0731e70c6b5bac596d95d13f643e76d3d4e",
                "sha256:95e9094162fa712f18b4f60896e34b621df99147c2cee216cfa8f022294e8e9f",
                "sha256:99cc66b33c418cd579c0f03b77b94263c305c389cb0c6972dac420f24b3bf123",
                "sha256:9b219511d8b64d3fa14261963933be34028ea0e57455baf6781fe399c2c3206c",
                "sha256:ae8f34d50af2c2154035984b8b5fc5d9ed63f32fe615646ab435b05b132ca91b",
                "sha256:b9aa9d8818c2e917fa2c105ad538e222a5bce59777133840b93134022a7ce650",
                "sha256:bf44a9a0141a082e89c90e8d785b212a872db793a0080c20f6ae6e2a0ebf82ad",
                "sha256:c0b48b98d79cf795b0916c57bebbc6d16bb43b9fc9b8c9f57f4cf05881904c75",
                "sha256:da9d3c506f43e220336433dffe643fbfa40096d408cb9b7f2477892f369d5f82",
                "sha256:e4082d832e36e7f9b2278bc774886ca8207346b99f278e54c9de4834f17232f7",
                "sha256:e4b9b7af398c32e408c00eb4e0d33ced2f9121fd9fb978e6c1b57edd014a7d15",
                "sha256:e613514a82539fc48291d01933951a13ae93b6b444a88782480be32245ed4afa",
                "sha256:f5033952def24172e60493b68717792e3aebb387a8d186c43c020d9363ee7281"
            ],
            "version": "==1.14.2"
        },
        "chardet": {
            "hashes": [
                "sha256:84ab92ed1c4d4f16916e05906b6b75a6c0fb5db821cc65e70cbd64a3e2a5eaae",
                "sha256:fc323ffcaeaed0e0a02bf4d117757b98aed530d9ed4531e3e15460124c106691"
            ],
            "version": "==3.0.4"
        },
        "discord-py": {
            "hashes": [
                "sha256:98ea3096a3585c9c379209926f530808f5fcf4930928d8cfb579d2562d119570",
                "sha256:f9decb3bfa94613d922376288617e6a6f969260923643e2897f4540c34793442"
            ],
            "index": "pypi",
            "version": "==1.4.1"
        },
        "future": {
            "hashes": [
                "sha256:b1bead90b70cf6ec3f0710ae53a525360fa360d306a86583adc6bf83a4db537d"
            ],
            "markers": "python_version >= '2.6' and python_version not in '3.0, 3.1, 3.2, 3.3'",
            "version": "==0.18.2"
        },
        "fuzzywuzzy": {
            "hashes": [
                "sha256:45016e92264780e58972dca1b3d939ac864b78437422beecebb3095f8efd00e8",
                "sha256:928244b28db720d1e0ee7587acf660ea49d7e4c632569cad4f1cd7e68a5f0993"
            ],
            "index": "pypi",
            "version": "==0.18.0"
        },
        "hagadias": {
            "git": "https://github.com/TrashMonks/hagadias.git",
<<<<<<< HEAD
            "ref": "2a8ca66fe48c0c9d6842e095d3534f40c1214c93"
=======
            "ref": "4ce4aa70429d93359cc48cd68fc7517335235cbc"
>>>>>>> bfd56aab
        },
        "idna": {
            "hashes": [
                "sha256:b307872f855b18632ce0c21c5e45be78c0ea7ae4c15c828c20788b26921eb3f6",
                "sha256:b97d804b1e9b523befed77c48dacec60e6dcb0b5391d57af6a65a312a90648c0"
            ],
            "markers": "python_version >= '2.7' and python_version not in '3.0, 3.1, 3.2, 3.3'",
            "version": "==2.10"
        },
        "multidict": {
            "hashes": [
                "sha256:1ece5a3369835c20ed57adadc663400b5525904e53bae59ec854a5d36b39b21a",
                "sha256:275ca32383bc5d1894b6975bb4ca6a7ff16ab76fa622967625baeebcf8079000",
                "sha256:3750f2205b800aac4bb03b5ae48025a64e474d2c6cc79547988ba1d4122a09e2",
                "sha256:4538273208e7294b2659b1602490f4ed3ab1c8cf9dbdd817e0e9db8e64be2507",
                "sha256:5141c13374e6b25fe6bf092052ab55c0c03d21bd66c94a0e3ae371d3e4d865a5",
                "sha256:51a4d210404ac61d32dada00a50ea7ba412e6ea945bbe992e4d7a595276d2ec7",
                "sha256:5cf311a0f5ef80fe73e4f4c0f0998ec08f954a6ec72b746f3c179e37de1d210d",
                "sha256:6513728873f4326999429a8b00fc7ceddb2509b01d5fd3f3be7881a257b8d463",
                "sha256:7388d2ef3c55a8ba80da62ecfafa06a1c097c18032a501ffd4cabbc52d7f2b19",
                "sha256:9456e90649005ad40558f4cf51dbb842e32807df75146c6d940b6f5abb4a78f3",
                "sha256:c026fe9a05130e44157b98fea3ab12969e5b60691a276150db9eda71710cd10b",
                "sha256:d14842362ed4cf63751648e7672f7174c9818459d169231d03c56e84daf90b7c",
                "sha256:e0d072ae0f2a179c375f67e3da300b47e1a83293c554450b29c900e50afaae87",
                "sha256:f07acae137b71af3bb548bd8da720956a3bc9f9a0b87733e0899226a2317aeb7",
                "sha256:fbb77a75e529021e7c4a8d4e823d88ef4d23674a202be4f5addffc72cbb91430",
                "sha256:fcfbb44c59af3f8ea984de67ec7c306f618a3ec771c2843804069917a8f2e255",
                "sha256:feed85993dbdb1dbc29102f50bca65bdc68f2c0c8d352468c25b54874f23c39d"
            ],
            "markers": "python_version >= '3.5'",
            "version": "==4.7.6"
        },
        "oauthlib": {
            "hashes": [
                "sha256:bee41cc35fcca6e988463cacc3bcb8a96224f470ca547e697b604cc697b2f889",
                "sha256:df884cd6cbe20e32633f1db1072e9356f53638e4361bef4e8b03c9127c9328ea"
            ],
            "index": "pypi",
            "version": "==3.1.0"
        },
        "pefile": {
            "hashes": [
                "sha256:a5d6e8305c6b210849b47a6174ddf9c452b2888340b8177874b862ba6c207645"
            ],
            "version": "==2019.4.18"
        },
        "pillow": {
            "hashes": [
                "sha256:0295442429645fa16d05bd567ef5cff178482439c9aad0411d3f0ce9b88b3a6f",
                "sha256:06aba4169e78c439d528fdeb34762c3b61a70813527a2c57f0540541e9f433a8",
                "sha256:09d7f9e64289cb40c2c8d7ad674b2ed6105f55dc3b09aa8e4918e20a0311e7ad",
                "sha256:0a80dd307a5d8440b0a08bd7b81617e04d870e40a3e46a32d9c246e54705e86f",
                "sha256:1ca594126d3c4def54babee699c055a913efb01e106c309fa6b04405d474d5ae",
                "sha256:25930fadde8019f374400f7986e8404c8b781ce519da27792cbe46eabec00c4d",
                "sha256:431b15cffbf949e89df2f7b48528be18b78bfa5177cb3036284a5508159492b5",
                "sha256:52125833b070791fcb5710fabc640fc1df07d087fc0c0f02d3661f76c23c5b8b",
                "sha256:5e51ee2b8114def244384eda1c82b10e307ad9778dac5c83fb0943775a653cd8",
                "sha256:612cfda94e9c8346f239bf1a4b082fdd5c8143cf82d685ba2dba76e7adeeb233",
                "sha256:6d7741e65835716ceea0fd13a7d0192961212fd59e741a46bbed7a473c634ed6",
                "sha256:6edb5446f44d901e8683ffb25ebdfc26988ee813da3bf91e12252b57ac163727",
                "sha256:725aa6cfc66ce2857d585f06e9519a1cc0ef6d13f186ff3447ab6dff0a09bc7f",
                "sha256:8dad18b69f710bf3a001d2bf3afab7c432785d94fcf819c16b5207b1cfd17d38",
                "sha256:94cf49723928eb6070a892cb39d6c156f7b5a2db4e8971cb958f7b6b104fb4c4",
                "sha256:97f9e7953a77d5a70f49b9a48da7776dc51e9b738151b22dacf101641594a626",
                "sha256:9ad7f865eebde135d526bb3163d0b23ffff365cf87e767c649550964ad72785d",
                "sha256:9c87ef410a58dd54b92424ffd7e28fd2ec65d2f7fc02b76f5e9b2067e355ebf6",
                "sha256:a060cf8aa332052df2158e5a119303965be92c3da6f2d93b6878f0ebca80b2f6",
                "sha256:c79f9c5fb846285f943aafeafda3358992d64f0ef58566e23484132ecd8d7d63",
                "sha256:c92302a33138409e8f1ad16731568c55c9053eee71bb05b6b744067e1b62380f",
                "sha256:d08b23fdb388c0715990cbc06866db554e1822c4bdcf6d4166cf30ac82df8c41",
                "sha256:d350f0f2c2421e65fbc62690f26b59b0bcda1b614beb318c81e38647e0f673a1",
                "sha256:e901964262a56d9ea3c2693df68bc9860b8bdda2b04768821e4c44ae797de117",
                "sha256:ec29604081f10f16a7aea809ad42e27764188fc258b02259a03a8ff7ded3808d",
                "sha256:edf31f1150778abd4322444c393ab9c7bd2af271dd4dafb4208fb613b1f3cdc9",
                "sha256:f7e30c27477dffc3e85c2463b3e649f751789e0f6c8456099eea7ddd53be4a8a",
                "sha256:ffe538682dc19cc542ae7c3e504fdf54ca7f86fb8a135e59dd6bc8627eae6cce"
            ],
            "markers": "python_version >= '3.5'",
            "version": "==7.2.0"
        },
        "pycares": {
            "hashes": [
                "sha256:050f00b39ed77ea8a4e555f09417d4b1a6b5baa24bb9531a3e15d003d2319b3f",
                "sha256:0a24d2e580a8eb567140d7b69f12cb7de90c836bd7b6488ec69394d308605ac3",
                "sha256:0c5bd1f6f885a219d5e972788d6eef7b8043b55c3375a845e5399638436e0bba",
                "sha256:11c628402cc8fc8ef461076d4e47f88afc1f8609989ebbff0dbffcd54c97239f",
                "sha256:18dfd4fd300f570d6c4536c1d987b7b7673b2a9d14346592c5d6ed716df0d104",
                "sha256:1917b82494907a4a342db420bc4dd5bac355a5fa3984c35ba9bf51422b020b48",
                "sha256:1b90fa00a89564df059fb18e796458864cc4e00cb55e364dbf921997266b7c55",
                "sha256:1d8d177c40567de78108a7835170f570ab04f09084bfd32df9919c0eaec47aa1",
                "sha256:236286f81664658b32c141c8e79d20afc3d54f6e2e49dfc8b702026be7265855",
                "sha256:2e4f74677542737fb5af4ea9a2e415ec5ab31aa67e7b8c3c969fdb15c069f679",
                "sha256:48a7750f04e69e1f304f4332b755728067e7c4b1abe2760bba1cacd9ff7a847a",
                "sha256:7d86e62b700b21401ffe7fd1bbfe91e08489416fecae99c6570ab023c6896022",
                "sha256:7e2d7effd08d2e5a3cb95d98a7286ebab71ab2fbce84fa93cc2dd56caf7240dd",
                "sha256:81edb016d9e43dde7473bc3999c29cdfee3a6b67308fed1ea21049f458e83ae0",
                "sha256:96c90e11b4a4c7c0b8ff5aaaae969c5035493136586043ff301979aae0623941",
                "sha256:9a0a1845f8cb2e62332bca0aaa9ad5494603ac43fb60d510a61d5b5b170d7216",
                "sha256:a05bbfdfd41f8410a905a818f329afe7510cbd9ee65c60f8860a72b6c64ce5dc",
                "sha256:a5089fd660f0b0d228b14cdaa110d0d311edfa5a63f800618dbf1321dcaef66b",
                "sha256:c457a709e6f2befea7e2996c991eda6d79705dd075f6521593ba6ebc1485b811",
                "sha256:c5cb72644b04e5e5abfb1e10a0e7eb75da6684ea0e60871652f348e412cf3b11",
                "sha256:cce46dd4717debfd2aab79d6d7f0cbdf6b1e982dc4d9bebad81658d59ede07c2",
                "sha256:cfdd1f90bcf373b00f4b2c55ea47868616fe2f779f792fc913fa82a3d64ffe43",
                "sha256:d88a279cbc5af613f73e86e19b3f63850f7a2e2736e249c51995dedcc830b1bb",
                "sha256:eba9a9227438da5e78fc8eee32f32eb35d9a50cf0a0bd937eb6275c7cc3015fe",
                "sha256:eee7b6a5f5b5af050cb7d66ab28179287b416f06d15a8974ac831437fec51336",
                "sha256:f41ac1c858687e53242828c9f59c2e7b0b95dbcd5bdd09c7e5d3c48b0f89a25a",
                "sha256:f8deaefefc3a589058df1b177275f79233e8b0eeee6734cf4336d80164ecd022",
                "sha256:fa78e919f3bd7d6d075db262aa41079b4c02da315c6043c6f43881e2ebcdd623",
                "sha256:fadb97d2e02dabdc15a0091591a972a938850d79ddde23d385d813c1731983f0"
            ],
            "version": "==3.1.1"
        },
        "pycparser": {
            "hashes": [
                "sha256:2d475327684562c3a96cc71adf7dc8c4f0565175cf86b6d7a404ff4c771f15f0",
                "sha256:7582ad22678f0fcd81102833f60ef8d0e57288b6b5fb00323d101be910e35705"
            ],
            "markers": "python_version >= '2.7' and python_version not in '3.0, 3.1, 3.2, 3.3'",
            "version": "==2.20"
        },
        "pyyaml": {
            "hashes": [
                "sha256:06a0d7ba600ce0b2d2fe2e78453a470b5a6e000a985dd4a4e54e436cc36b0e97",
                "sha256:240097ff019d7c70a4922b6869d8a86407758333f02203e0fc6ff79c5dcede76",
                "sha256:4f4b913ca1a7319b33cfb1369e91e50354d6f07a135f3b901aca02aa95940bd2",
                "sha256:69f00dca373f240f842b2931fb2c7e14ddbacd1397d57157a9b005a6a9942648",
                "sha256:73f099454b799e05e5ab51423c7bcf361c58d3206fa7b0d555426b1f4d9a3eaf",
                "sha256:74809a57b329d6cc0fdccee6318f44b9b8649961fa73144a98735b0aaf029f1f",
                "sha256:7739fc0fa8205b3ee8808aea45e968bc90082c10aef6ea95e855e10abf4a37b2",
                "sha256:95f71d2af0ff4227885f7a6605c37fd53d3a106fcab511b8860ecca9fcf400ee",
                "sha256:b8eac752c5e14d3eca0e6dd9199cd627518cb5ec06add0de9d32baeee6fe645d",
                "sha256:cc8955cfbfc7a115fa81d85284ee61147059a753344bc51098f3ccd69b0d7e0c",
                "sha256:d13155f591e6fcc1ec3b30685d50bf0711574e2c0dfffd7644babf8b5102ca1a"
            ],
            "index": "pypi",
            "version": "==5.3.1"
        },
        "six": {
            "hashes": [
                "sha256:30639c035cdb23534cd4aa2dd52c3bf48f06e5f4a941509c8bafd8ce11080259",
                "sha256:8b74bedcbbbaca38ff6d7491d76f2b06b3592611af620f8426e82dddb04a5ced"
            ],
            "markers": "python_version >= '2.7' and python_version not in '3.0, 3.1, 3.2, 3.3'",
            "version": "==1.15.0"
        },
        "yarl": {
            "hashes": [
                "sha256:040b237f58ff7d800e6e0fd89c8439b841f777dd99b4a9cca04d6935564b9409",
                "sha256:17668ec6722b1b7a3a05cc0167659f6c95b436d25a36c2d52db0eca7d3f72593",
                "sha256:3a584b28086bc93c888a6c2aa5c92ed1ae20932f078c46509a66dce9ea5533f2",
                "sha256:4439be27e4eee76c7632c2427ca5e73703151b22cae23e64adb243a9c2f565d8",
                "sha256:48e918b05850fffb070a496d2b5f97fc31d15d94ca33d3d08a4f86e26d4e7c5d",
                "sha256:9102b59e8337f9874638fcfc9ac3734a0cfadb100e47d55c20d0dc6087fb4692",
                "sha256:9b930776c0ae0c691776f4d2891ebc5362af86f152dd0da463a6614074cb1b02",
                "sha256:b3b9ad80f8b68519cc3372a6ca85ae02cc5a8807723ac366b53c0f089db19e4a",
                "sha256:bc2f976c0e918659f723401c4f834deb8a8e7798a71be4382e024bcc3f7e23a8",
                "sha256:c22c75b5f394f3d47105045ea551e08a3e804dc7e01b37800ca35b58f856c3d6",
                "sha256:c52ce2883dc193824989a9b97a76ca86ecd1fa7955b14f87bf367a61b6232511",
                "sha256:ce584af5de8830d8701b8979b18fcf450cef9a382b1a3c8ef189bedc408faf1e",
                "sha256:da456eeec17fa8aa4594d9a9f27c0b1060b6a75f2419fe0c00609587b2695f4a",
                "sha256:db6db0f45d2c63ddb1a9d18d1b9b22f308e52c83638c26b422d520a815c4b3fb",
                "sha256:df89642981b94e7db5596818499c4b2219028f2a528c9c37cc1de45bf2fd3a3f",
                "sha256:f18d68f2be6bf0e89f1521af2b1bb46e66ab0018faafa81d70f358153170a317",
                "sha256:f379b7f83f23fe12823085cd6b906edc49df969eb99757f58ff382349a3303c6"
            ],
            "markers": "python_version >= '3.5'",
            "version": "==1.5.1"
        }
    },
    "develop": {
        "appdirs": {
            "hashes": [
                "sha256:7d5d0167b2b1ba821647616af46a749d1c653740dd0d2415100fe26e27afdf41",
                "sha256:a841dacd6b99318a741b166adb07e19ee71a274450e68237b4650ca1055ab128"
            ],
            "version": "==1.4.4"
        },
        "atomicwrites": {
            "hashes": [
                "sha256:6d1784dea7c0c8d4a5172b6c620f40b6e4cbfdf96d783691f2e1302a7b88e197",
                "sha256:ae70396ad1a434f9c7046fd2dd196fc04b12f9e91ffb859164193be8b6168a7a"
            ],
            "markers": "sys_platform == 'win32'",
            "version": "==1.4.0"
        },
        "attrs": {
            "hashes": [
                "sha256:26b54ddbbb9ee1d34d5d3668dd37d6cf74990ab23c828c2888dccdceee395594",
                "sha256:fce7fc47dfc976152e82d53ff92fa0407700c21acd20886a13777a0d20e655dc"
            ],
            "markers": "python_version >= '2.7' and python_version not in '3.0, 3.1, 3.2, 3.3'",
            "version": "==20.2.0"
        },
        "cfgv": {
            "hashes": [
                "sha256:32e43d604bbe7896fe7c248a9c2276447dbef840feb28fe20494f62af110211d",
                "sha256:cf22deb93d4bcf92f345a5c3cd39d3d41d6340adc60c78bbbd6588c384fda6a1"
            ],
            "markers": "python_full_version >= '3.6.1'",
            "version": "==3.2.0"
        },
        "colorama": {
            "hashes": [
                "sha256:7d73d2a99753107a36ac6b455ee49046802e59d9d076ef8e47b61499fa29afff",
                "sha256:e96da0d330793e2cb9485e9ddfd918d456036c7149416295932478192f4436a1"
            ],
            "markers": "sys_platform == 'win32'",
            "version": "==0.4.3"
        },
        "distlib": {
            "hashes": [
                "sha256:8c09de2c67b3e7deef7184574fc060ab8a793e7adbb183d942c389c8b13c52fb",
                "sha256:edf6116872c863e1aa9d5bb7cb5e05a022c519a4594dc703843343a9ddd9bff1"
            ],
            "version": "==0.3.1"
        },
        "filelock": {
            "hashes": [
                "sha256:18d82244ee114f543149c66a6e0c14e9c4f8a1044b5cdaadd0f82159d6a6ff59",
                "sha256:929b7d63ec5b7d6b71b0fa5ac14e030b3f70b75747cef1b10da9b879fef15836"
            ],
            "version": "==3.0.12"
        },
        "flake8": {
            "hashes": [
                "sha256:15e351d19611c887e482fb960eae4d44845013cc142d42896e9862f775d8cf5c",
                "sha256:f04b9fcbac03b0a3e58c0ab3a0ecc462e023a9faf046d57794184028123aa208"
            ],
            "index": "pypi",
            "version": "==3.8.3"
        },
        "identify": {
            "hashes": [
                "sha256:587748963462930dfd1a3863aee2ea74fd7accaf6b30fa7bf8936af181820c9d",
                "sha256:e8806705ef7800786a37f3ea476663023fe165995e60491a8616412a935c77ba"
            ],
            "markers": "python_version >= '2.7' and python_version not in '3.0, 3.1, 3.2, 3.3'",
<<<<<<< HEAD
            "version": "==1.5.0"
=======
            "version": "==1.5.1"
>>>>>>> bfd56aab
        },
        "iniconfig": {
            "hashes": [
                "sha256:80cf40c597eb564e86346103f609d74efce0f6b4d4f30ec8ce9e2c26411ba437",
                "sha256:e5f92f89355a67de0595932a6c6c02ab4afddc6fcdc0bfc5becd0d60884d3f69"
            ],
            "version": "==1.0.1"
        },
        "mccabe": {
            "hashes": [
                "sha256:ab8a6258860da4b6677da4bd2fe5dc2c659cff31b3ee4f7f5d64e79735b80d42",
                "sha256:dd8d182285a0fe56bace7f45b5e7d1a6ebcbf524e8f3bd87eb0f125271b8831f"
            ],
            "version": "==0.6.1"
        },
        "more-itertools": {
            "hashes": [
                "sha256:6f83822ae94818eae2612063a5101a7311e68ae8002005b5e05f03fd74a86a20",
                "sha256:9b30f12df9393f0d28af9210ff8efe48d10c94f73e5daf886f10c4b0b0b4f03c"
            ],
            "markers": "python_version >= '3.5'",
            "version": "==8.5.0"
        },
        "nodeenv": {
            "hashes": [
                "sha256:5304d424c529c997bc888453aeaa6362d242b6b4631e90f3d4bf1b290f1c84a9",
                "sha256:ab45090ae383b716c4ef89e690c41ff8c2b257b85b309f01f3654df3d084bd7c"
            ],
            "version": "==1.5.0"
        },
        "packaging": {
            "hashes": [
                "sha256:4357f74f47b9c12db93624a82154e9b120fa8293699949152b22065d556079f8",
                "sha256:998416ba6962ae7fbd6596850b80e17859a5753ba17c32284f67bfff33784181"
            ],
            "markers": "python_version >= '2.7' and python_version not in '3.0, 3.1, 3.2, 3.3'",
            "version": "==20.4"
        },
        "pluggy": {
            "hashes": [
                "sha256:15b2acde666561e1298d71b523007ed7364de07029219b604cf808bfa1c765b0",
                "sha256:966c145cd83c96502c3c3868f50408687b38434af77734af1e9ca461a4081d2d"
            ],
            "markers": "python_version >= '2.7' and python_version not in '3.0, 3.1, 3.2, 3.3'",
            "version": "==0.13.1"
        },
        "pre-commit": {
            "hashes": [
                "sha256:810aef2a2ba4f31eed1941fc270e72696a1ad5590b9751839c90807d0fff6b9a",
                "sha256:c54fd3e574565fe128ecc5e7d2f91279772ddb03f8729645fa812fe809084a70"
            ],
            "index": "pypi",
            "version": "==2.7.1"
        },
        "py": {
            "hashes": [
                "sha256:366389d1db726cd2fcfc79732e75410e5fe4d31db13692115529d34069a043c2",
                "sha256:9ca6883ce56b4e8da7e79ac18787889fa5206c79dcc67fb065376cd2fe03f342"
            ],
            "markers": "python_version >= '2.7' and python_version not in '3.0, 3.1, 3.2, 3.3'",
            "version": "==1.9.0"
        },
        "pycodestyle": {
            "hashes": [
                "sha256:2295e7b2f6b5bd100585ebcb1f616591b652db8a741695b3d8f5d28bdc934367",
                "sha256:c58a7d2815e0e8d7972bf1803331fb0152f867bd89adf8a01dfd55085434192e"
            ],
            "markers": "python_version >= '2.7' and python_version not in '3.0, 3.1, 3.2, 3.3'",
            "version": "==2.6.0"
        },
        "pyflakes": {
            "hashes": [
                "sha256:0d94e0e05a19e57a99444b6ddcf9a6eb2e5c68d3ca1e98e90707af8152c90a92",
                "sha256:35b2d75ee967ea93b55750aa9edbbf72813e06a66ba54438df2cfac9e3c27fc8"
            ],
            "markers": "python_version >= '2.7' and python_version not in '3.0, 3.1, 3.2, 3.3'",
            "version": "==2.2.0"
        },
        "pyparsing": {
            "hashes": [
                "sha256:c203ec8783bf771a155b207279b9bccb8dea02d8f0c9e5f8ead507bc3246ecc1",
                "sha256:ef9d7589ef3c200abe66653d3f1ab1033c3c419ae9b9bdb1240a85b024efc88b"
            ],
            "markers": "python_version >= '2.6' and python_version not in '3.0, 3.1, 3.2, 3.3'",
            "version": "==2.4.7"
        },
        "pytest": {
            "hashes": [
                "sha256:0e37f61339c4578776e090c3b8f6b16ce4db333889d65d0efb305243ec544b40",
                "sha256:c8f57c2a30983f469bf03e68cdfa74dc474ce56b8f280ddcb080dfd91df01043"
            ],
            "index": "pypi",
            "version": "==6.0.2"
        },
        "pyyaml": {
            "hashes": [
                "sha256:06a0d7ba600ce0b2d2fe2e78453a470b5a6e000a985dd4a4e54e436cc36b0e97",
                "sha256:240097ff019d7c70a4922b6869d8a86407758333f02203e0fc6ff79c5dcede76",
                "sha256:4f4b913ca1a7319b33cfb1369e91e50354d6f07a135f3b901aca02aa95940bd2",
                "sha256:69f00dca373f240f842b2931fb2c7e14ddbacd1397d57157a9b005a6a9942648",
                "sha256:73f099454b799e05e5ab51423c7bcf361c58d3206fa7b0d555426b1f4d9a3eaf",
                "sha256:74809a57b329d6cc0fdccee6318f44b9b8649961fa73144a98735b0aaf029f1f",
                "sha256:7739fc0fa8205b3ee8808aea45e968bc90082c10aef6ea95e855e10abf4a37b2",
                "sha256:95f71d2af0ff4227885f7a6605c37fd53d3a106fcab511b8860ecca9fcf400ee",
                "sha256:b8eac752c5e14d3eca0e6dd9199cd627518cb5ec06add0de9d32baeee6fe645d",
                "sha256:cc8955cfbfc7a115fa81d85284ee61147059a753344bc51098f3ccd69b0d7e0c",
                "sha256:d13155f591e6fcc1ec3b30685d50bf0711574e2c0dfffd7644babf8b5102ca1a"
            ],
            "index": "pypi",
            "version": "==5.3.1"
        },
        "six": {
            "hashes": [
                "sha256:30639c035cdb23534cd4aa2dd52c3bf48f06e5f4a941509c8bafd8ce11080259",
                "sha256:8b74bedcbbbaca38ff6d7491d76f2b06b3592611af620f8426e82dddb04a5ced"
            ],
            "markers": "python_version >= '2.7' and python_version not in '3.0, 3.1, 3.2, 3.3'",
            "version": "==1.15.0"
        },
        "toml": {
            "hashes": [
                "sha256:926b612be1e5ce0634a2ca03470f95169cf16f939018233a670519cb4ac58b0f",
                "sha256:bda89d5935c2eac546d648028b9901107a595863cb36bae0c73ac804a9b4ce88"
            ],
            "version": "==0.10.1"
        },
        "virtualenv": {
            "hashes": [
                "sha256:43add625c53c596d38f971a465553f6318decc39d98512bc100fa1b1e839c8dc",
                "sha256:e0305af10299a7fb0d69393d8f04cb2965dda9351140d11ac8db4e5e3970451b"
            ],
            "markers": "python_version >= '2.7' and python_version not in '3.0, 3.1, 3.2, 3.3'",
            "version": "==20.0.31"
        }
    }
}<|MERGE_RESOLUTION|>--- conflicted
+++ resolved
@@ -1,11 +1,7 @@
 {
     "_meta": {
         "hash": {
-<<<<<<< HEAD
-            "sha256": "ccc8a2864c4a090035dedc2909c93d30b9299eca664b0f0aefbd94be290bfa62"
-=======
             "sha256": "c0d717acd24cbcf9eb9d7a92170fe08edf2f7f7c90a4983cd94b11a3c5018321"
->>>>>>> bfd56aab
         },
         "pipfile-spec": 6,
         "requires": {
@@ -60,21 +56,6 @@
             ],
             "markers": "python_full_version >= '3.5.3'",
             "version": "==3.0.1"
-        },
-        "asyncpraw": {
-            "hashes": [
-                "sha256:af1c8ae014697b40fdea8d1399ac817f4d540cfdce864da3cf67e7fa9f1d2272",
-                "sha256:bef31096656b56fe5e1d91d57355de862c818e9ef30a9a67deaf90590283b50f"
-            ],
-            "index": "pypi",
-            "version": "==7.1.0"
-        },
-        "asyncprawcore": {
-            "hashes": [
-                "sha256:b87b67cb7da7360a3fa192147ba51c82adef2c53198bf05ced14d0d5473bcae5",
-                "sha256:d17888116b491bbd6fab83779c050d9435310f97c2b24065438a5703d03cd8c2"
-            ],
-            "version": "==1.4.0.post2"
         },
         "attrs": {
             "hashes": [
@@ -149,11 +130,7 @@
         },
         "hagadias": {
             "git": "https://github.com/TrashMonks/hagadias.git",
-<<<<<<< HEAD
-            "ref": "2a8ca66fe48c0c9d6842e095d3534f40c1214c93"
-=======
             "ref": "4ce4aa70429d93359cc48cd68fc7517335235cbc"
->>>>>>> bfd56aab
         },
         "idna": {
             "hashes": [
@@ -393,11 +370,7 @@
                 "sha256:e8806705ef7800786a37f3ea476663023fe165995e60491a8616412a935c77ba"
             ],
             "markers": "python_version >= '2.7' and python_version not in '3.0, 3.1, 3.2, 3.3'",
-<<<<<<< HEAD
-            "version": "==1.5.0"
-=======
             "version": "==1.5.1"
->>>>>>> bfd56aab
         },
         "iniconfig": {
             "hashes": [
