--- conflicted
+++ resolved
@@ -66,11 +66,10 @@
         },
         "discord-py": {
             "hashes": [
-<<<<<<< HEAD
-                "sha256:2d5fec14b1c047b561336e969939e7f34564489851ec1a7edb8d303087127256"
-            ],
-            "index": "pypi",
-            "version": "==1.2.4"
+                "sha256:7c843b523bb011062b453864e75c7b675a03faf573c58d14c9f096e85984329d"
+            ],
+            "index": "pypi",
+            "version": "==1.2.5"
         },
         "fuzzywuzzy": {
             "hashes": [
@@ -79,20 +78,10 @@
             ],
             "index": "pypi",
             "version": "==0.17.0"
-        },
-        "hagadias": {
-            "git": "https://github.com/TrashMonks/hagadias.git",
-            "ref": "fb4b06eaee1b5fa9e0c76feff37198f24c05fe14"
-=======
-                "sha256:7c843b523bb011062b453864e75c7b675a03faf573c58d14c9f096e85984329d"
-            ],
-            "index": "pypi",
-            "version": "==1.2.5"
         },
         "hagadias": {
             "git": "https://github.com/TrashMonks/hagadias.git",
             "ref": "7d9abf768e38e4e98350f4c73f7cc012563b29e9"
->>>>>>> 7aa960a2
         },
         "idna": {
             "hashes": [
